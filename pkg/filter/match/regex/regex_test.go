// Copyright 2021 Comcast Cable Communications Management, LLC
//
// Licensed under the Apache License, Version 2.0 (the "License");
// you may not use this file except in compliance with the License.
// You may obtain a copy of the License at
//
//      http://www.apache.org/licenses/LICENSE-2.0
//
// Unless required by applicable law or agreed to in writing, software
// distributed under the License is distributed on an "AS IS" BASIS,
// WITHOUT WARRANTIES OR CONDITIONS OF ANY KIND, either express or implied.
// See the License for the specific language governing permissions and
// limitations under the License.

package regex_test

import (
	"context"
	"testing"

	"github.com/xmidt-org/ears/pkg/event"

	"github.com/xmidt-org/ears/pkg/filter/match/regex"

	. "github.com/onsi/gomega"
)

func TestRegexPatternError(t *testing.T) {

	testCases := []struct {
		pattern string
	}{
		{pattern: `[\\`},
	}

	for _, tc := range testCases {
		t.Run(tc.pattern, func(t *testing.T) {
			a := NewWithT(t)
			m, err := regex.NewMatcher(tc.pattern)
			a.Expect(m).To(BeNil())
			a.Expect(err).ToNot(BeNil())
		})

	}

}

func TestRegexMatchError(t *testing.T) {

<<<<<<< HEAD
	ctx := context.Background()

	evt := func(payload interface{}) event.Event {
		e, _ := event.NewEvent(ctx, payload)
=======
	/*evt := func(payload interface{}) event.Event {
		e, _ := event.NewEvent(payload)
>>>>>>> c50868ff
		return e
	}*/

	testCases := []struct {
		name  string
		event event.Event
	}{
		{
			name:  "<nil> event",
			event: nil,
		},
		//BW removed test because it fails
		/*{
			name:  "<nil> payload",
			event: evt(nil),
		},*/
	}

	for _, tc := range testCases {
		t.Run(tc.name, func(t *testing.T) {
			a := NewWithT(t)
			m, err := regex.NewMatcher(".*")
			a.Expect(m).ToNot(BeNil())
			a.Expect(err).To(BeNil())

			a.Expect(m.Match(tc.event)).To(BeFalse())

		})

	}
}

func TestMatcherRegex(t *testing.T) {
	testCases := []struct {
		name    string
		pattern string
		succeed []string
		fail    []string
	}{

		// Original tests from regex filter
		{
			pattern: `^.*$`,
			succeed: []string{""},
		},

		{
			pattern: `^.+$`,
			succeed: []string{"a"},
			fail:    []string{""},
		},

		{
			pattern: `^hello(world|universe)$`,
			succeed: []string{"helloworld"},
			fail:    []string{"goodbyeworld"},
		},

		{
			pattern: `^[[:alnum:]]+$`,
			succeed: []string{"abcDEFG1234567890"},
			fail:    []string{"abc_&@_12345"},
		},
	}

	for _, tc := range testCases {
		name := tc.name
		if name == "" {
			name = tc.pattern
		}

		ctx := context.Background()
		t.Run(name, func(t *testing.T) {
			a := NewWithT(t)

			m, err := regex.NewMatcher(tc.pattern)
			a.Expect(err).To(BeNil())

			for _, in := range tc.succeed {
				t.Run(in, func(t *testing.T) {
					a := NewWithT(t)
					e, err := event.NewEvent(ctx, in)
					a.Expect(err).To(BeNil())
					a.Expect(m.Match(e)).To(BeTrue(), "succeed input: "+in)
				})
			}

			for _, in := range tc.fail {
				t.Run(in, func(t *testing.T) {
					a := NewWithT(t)
					e, err := event.NewEvent(ctx, in)
					a.Expect(err).To(BeNil())
					a.Expect(m.Match(e)).To(BeFalse(), "fail input: "+in)
				})
			}

		})
	}

}<|MERGE_RESOLUTION|>--- conflicted
+++ resolved
@@ -46,18 +46,12 @@
 }
 
 func TestRegexMatchError(t *testing.T) {
-
-<<<<<<< HEAD
 	ctx := context.Background()
 
 	evt := func(payload interface{}) event.Event {
 		e, _ := event.NewEvent(ctx, payload)
-=======
-	/*evt := func(payload interface{}) event.Event {
-		e, _ := event.NewEvent(payload)
->>>>>>> c50868ff
 		return e
-	}*/
+	}
 
 	testCases := []struct {
 		name  string
@@ -67,11 +61,10 @@
 			name:  "<nil> event",
 			event: nil,
 		},
-		//BW removed test because it fails
-		/*{
+		{
 			name:  "<nil> payload",
 			event: evt(nil),
-		},*/
+		},
 	}
 
 	for _, tc := range testCases {
