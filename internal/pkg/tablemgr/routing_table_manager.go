--- conflicted
+++ resolved
@@ -232,11 +232,8 @@
 	// no need to cancel context here because RouteEvent is only used synchronously via API call
 	e, err := event.New(ctx, payload, event.WithAck(
 		func(evt event.Event) {
-<<<<<<< HEAD
 			r.logger.Info().Str("op", "routeEventWebhook").Msg("success")
-=======
 			lrw.Receiver.LogSuccess()
->>>>>>> 7c499620
 			wg.Done()
 			//cancel()
 		}, func(evt event.Event, err error) {
