{
  "quota": {
    "eventsPerSec": 2000
  },
  "clientIds": [
<<<<<<< HEAD
    "x1:test-qa-testing:fcf60b"
  ]
=======
    "abcdefg"
  ],
  "openEventApi": true
>>>>>>> 4ea561a2
}<|MERGE_RESOLUTION|>--- conflicted
+++ resolved
@@ -3,12 +3,7 @@
     "eventsPerSec": 2000
   },
   "clientIds": [
-<<<<<<< HEAD
     "x1:test-qa-testing:fcf60b"
-  ]
-=======
-    "abcdefg"
   ],
   "openEventApi": true
->>>>>>> 4ea561a2
 }